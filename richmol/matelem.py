import numpy as np
from numpy.polynomial.hermite import hermgauss
from numpy.polynomial.legendre import leggauss
from mapping import indexmap,gridmap
from matplotlib import pyplot as plt
from test import eval_k
import sympy as sp
import numpy as np
import math
from numpy.polynomial.legendre import leggauss, legval, legder
from numpy.polynomial.hermite import hermgauss, hermval, hermder
import scipy.special as ss
from keo_jax import com, bisector
import keo_jax
import jax.numpy as np
import poten_h2s_Tyuterev
from prim import numerov, legcos, herm, laguerre
import sys
import jax
import time
#import scipy.special.eval_genlaguerre
#import scipy.special.roots_genlaguerre as laggauss
singular_tol = 1e-10 # tolerance for considering matrix singular
symmetric_tol = 1e-10 # tolerance for considering matrix symmetric
from prim import herm, legcos
import matplotlib.pyplot as plt


def init(*args):
    global w_tol
    global Nbas
    global Nquad1D_herm  #number of Gauss-Hermite quadrature points in 1D
    global Nquad1D_leg  #number of Gauss-Legendre quadrature points in 1D
    global ref_coords #reference coordinates
    global masses #nuclear masses


@com
@bisector('zxy')
def internal_to_cartesian(coords):
    r1, r2, alpha = coords
    xyz = np.array([[0.0, 0.0, 0.0], \
                    [ r1 * np.sin(alpha/2), 0.0, r1 * np.cos(alpha/2)], \
                    [-r2 * np.sin(alpha/2), 0.0, r2 * np.cos(alpha/2)]], \
                    dtype=np.float64)
    return xyz #this function can be called from XY2 or molecule module. It does not belong here.


def f_temp(ivec,jvec,coords):
    """temporary test function for 3D integration
    ivec: a vector of shape (3, ) containing i1,i2,i3
    jvec : a vector of shape (3, ) containing j1,j2,j3
    coords: (3, ): r1,r2,theta"""
    return coords[0]**2 * coords[1]**2 * coords[2]**2 * np.exp(-coords[0]**2) * np.exp(-coords[1]**2)

def matelem_keo( ivec, jvec, psi_i, dpsi_i, psi_j, dpsi_j, x1,x2,x3,  qgrid_ind):
    """
    This routine calculates the matrix element of the kinetic energy operator.

    Input:
    ivec: a vector of shape (3, ) containing i1,i2,i3 (left indices)
    jvec: a vector of shape (3, ) containing j1,j2,j3 (right indices)
    psi_ivec: array (Nquad, 3) of values of the three basis functions (phi_r_i1,phi_r_i2,phi_theta_i3), whose indices correspond to multiindex ivec = (i1,i2,i3).
            The functions are evaluated on respective quadrature grids.
    dpsi_ivec: array (Nquad, 3) of values of the three basis functions derivatives (dphi_r_i1,dphi_r_i2,dphi_theta_i3), whose indices correspond to multiindex ivec = (i1,i2,i3).
            The derivatives are evaluated on respective quadrature grids.
    weights: array (Nquad,) of product quadrature weights weigths[k] = w1[k1] * w2[k2] * w3[k3]
    G: array ((3,3,Nquad, Nquad?)) of values of G-matrix elements on the quadrature grid

    Returns:
    keo_elem: matrix element of the KEO
    """

    keo_elem = np.zeros((1,))
    f_int = np.zeros(np.size(qgrid_ind,axis=0))


    #print(np.shape(keo_jax.Gmat(icoords))) #need to add here full
    keo_jax.init(masses=masses, internal_to_cartesian=internal_to_cartesian)
    for ipoint in range(np.size(qgrid_ind,axis=0)):
        qcoords = [x1[qgrid_ind[ipoint][0]],x2[qgrid_ind[ipoint][1]],x3[qgrid_ind[ipoint][2]]]
        start = time.time()
        G = keo_jax.Gmat(qcoords)
        end = time.time()
        #print("time for keo_jax.Gmat(qcoords) =  ", str(end-start))
        #print(' '.join(["  %15.8f"%item for item in qcoords]))
        #print(dpsi_i[qgrid_ind[ipoint,0], 0 ] * psi_i[qgrid_ind[ipoint,1], 1 ] * psi_i[qgrid_ind[ipoint,2], 2 ] * G[0][0] * dpsi_j[qgrid_ind[ipoint,0], 0 ] * psi_j[qgrid_ind[ipoint,1], 1] * psi_j[qgrid_ind[ipoint,2], 2])
        #print('\n'.join([' '.join(["  %15.8f"%item for item in row]) for row in G]))

        """start = time.time()
            jax.ops.index_add(f_int,ipoint, dpsi_i[qgrid_ind[ipoint,0], 0 ] * psi_i[qgrid_ind[ipoint,1], 1 ] * psi_i[qgrid_ind[ipoint,2], 2 ] * G[0][0] * dpsi_j[qgrid_ind[ipoint,0], 0 ] * psi_j[qgrid_ind[ipoint,1], 1] * psi_j[qgrid_ind[ipoint,2], 2] \
            + dpsi_i[qgrid_ind[ipoint,0], 0 ]*psi_i[qgrid_ind[ipoint,1], 1]*psi_i[qgrid_ind[ipoint,2], 2 ]* G[0][1]* psi_j[qgrid_ind[ipoint,0], 0 ]*dpsi_j[qgrid_ind[ipoint,1], 1]*psi_j[qgrid_ind[ipoint,2], 2 ] \
            + dpsi_i[qgrid_ind[ipoint,0], 0 ]*psi_i[qgrid_ind[ipoint,1], 1]*psi_i[qgrid_ind[ipoint,2], 2 ]* G[0][2] * psi_j[qgrid_ind[ipoint,0], 0 ]*psi_j[qgrid_ind[ipoint,1], 1]*dpsi_j[qgrid_ind[ipoint,2], 2 ] \
            + psi_i[qgrid_ind[ipoint,0], 0 ]*dpsi_i[qgrid_ind[ipoint,1], 1]*psi_i[qgrid_ind[ipoint,2], 2 ]* G[1][0] * dpsi_j[qgrid_ind[ipoint,0], 0 ]*psi_j[qgrid_ind[ipoint,1], 1]*psi_j[qgrid_ind[ipoint,2], 2 ] \
            + psi_i[qgrid_ind[ipoint,0], 0 ]*dpsi_i[qgrid_ind[ipoint,1], 1]*psi_i[qgrid_ind[ipoint,2], 2 ]* G[1][1] * psi_j[qgrid_ind[ipoint,0], 0 ]*dpsi_j[qgrid_ind[ipoint,1], 1]*psi_j[qgrid_ind[ipoint,2], 2 ] \
            + psi_i[qgrid_ind[ipoint,0], 0 ]*dpsi_i[qgrid_ind[ipoint,1], 1]*psi_i[qgrid_ind[ipoint,2], 2 ]* G[1][2] * psi_j[qgrid_ind[ipoint,0], 0 ]*psi_j[qgrid_ind[ipoint,1], 1]*dpsi_j[qgrid_ind[ipoint,2], 2 ] \
            + psi_i[qgrid_ind[ipoint,0], 0 ]*psi_i[qgrid_ind[ipoint,1], 1]*dpsi_i[qgrid_ind[ipoint,2], 2 ]* G[2][0]* dpsi_j[qgrid_ind[ipoint,0], 0 ]*psi_j[qgrid_ind[ipoint,1], 1]*psi_j[qgrid_ind[ipoint,2], 2 ] \
            + psi_i[qgrid_ind[ipoint,0], 0 ]*psi_i[qgrid_ind[ipoint,1], 1]*dpsi_i[qgrid_ind[ipoint,2], 2 ]* G[2][1] * psi_j[qgrid_ind[ipoint,0], 0 ]*dpsi_j[qgrid_ind[ipoint,1], 1]*psi_j[qgrid_ind[ipoint,2], 2 ] \
            + psi_i[qgrid_ind[ipoint,0], 0 ]*psi_i[qgrid_ind[ipoint,1], 1]*dpsi_i[qgrid_ind[ipoint,2], 2 ]* G[2][2] * psi_j[qgrid_ind[ipoint,0], 0 ]*psi_j[qgrid_ind[ipoint,1], 1]*dpsi_j[qgrid_ind[ipoint,2], 2 ])

        end = time.time()
        print("time for jax.ops.index_add( =  ", str(end-start))"""


        start = time.time()
        keo_elem += dpsi_i[qgrid_ind[ipoint,0], 0 ] * psi_i[qgrid_ind[ipoint,1], 1 ] * psi_i[qgrid_ind[ipoint,2], 2 ] * dpsi_j[qgrid_ind[ipoint,0], 0 ] * psi_j[qgrid_ind[ipoint,1], 1] * psi_j[qgrid_ind[ipoint,2], 2] \
            + dpsi_i[qgrid_ind[ipoint,0], 0 ]*psi_i[qgrid_ind[ipoint,1], 1]*psi_i[qgrid_ind[ipoint,2], 2 ] * psi_j[qgrid_ind[ipoint,0], 0 ]*dpsi_j[qgrid_ind[ipoint,1], 1]*psi_j[qgrid_ind[ipoint,2], 2 ] \
            + dpsi_i[qgrid_ind[ipoint,0], 0 ]*psi_i[qgrid_ind[ipoint,1], 1]*psi_i[qgrid_ind[ipoint,2], 2 ] * psi_j[qgrid_ind[ipoint,0], 0 ]*psi_j[qgrid_ind[ipoint,1], 1]*dpsi_j[qgrid_ind[ipoint,2], 2 ] \
            + psi_i[qgrid_ind[ipoint,0], 0 ]*dpsi_i[qgrid_ind[ipoint,1], 1]*psi_i[qgrid_ind[ipoint,2], 2 ] * dpsi_j[qgrid_ind[ipoint,0], 0 ]*psi_j[qgrid_ind[ipoint,1], 1]*psi_j[qgrid_ind[ipoint,2], 2 ] \
            + psi_i[qgrid_ind[ipoint,0], 0 ]*dpsi_i[qgrid_ind[ipoint,1], 1]*psi_i[qgrid_ind[ipoint,2], 2 ] * psi_j[qgrid_ind[ipoint,0], 0 ]*dpsi_j[qgrid_ind[ipoint,1], 1]*psi_j[qgrid_ind[ipoint,2], 2 ] \
            + psi_i[qgrid_ind[ipoint,0], 0 ]*dpsi_i[qgrid_ind[ipoint,1], 1]*psi_i[qgrid_ind[ipoint,2], 2 ] * psi_j[qgrid_ind[ipoint,0], 0 ]*psi_j[qgrid_ind[ipoint,1], 1]*dpsi_j[qgrid_ind[ipoint,2], 2 ] \
            + psi_i[qgrid_ind[ipoint,0], 0 ]*psi_i[qgrid_ind[ipoint,1], 1]*dpsi_i[qgrid_ind[ipoint,2], 2 ]* dpsi_j[qgrid_ind[ipoint,0], 0 ]*psi_j[qgrid_ind[ipoint,1], 1]*psi_j[qgrid_ind[ipoint,2], 2 ] \
            + psi_i[qgrid_ind[ipoint,0], 0 ]*psi_i[qgrid_ind[ipoint,1], 1]*dpsi_i[qgrid_ind[ipoint,2], 2 ] * psi_j[qgrid_ind[ipoint,0], 0 ]*dpsi_j[qgrid_ind[ipoint,1], 1]*psi_j[qgrid_ind[ipoint,2], 2 ] \
            + psi_i[qgrid_ind[ipoint,0], 0 ]*psi_i[qgrid_ind[ipoint,1], 1]*dpsi_i[qgrid_ind[ipoint,2], 2 ] * psi_j[qgrid_ind[ipoint,0], 0 ]*psi_j[qgrid_ind[ipoint,1], 1]*dpsi_j[qgrid_ind[ipoint,2], 2 ]
        end = time.time()
        print("time for jax.ops.index_add =  ", str(end-start))

    #jax.ops.index_update(f,ipoint,f_int)
    #print(type(f))
    #keo_elem = np.sum(f)
    #print(f_int)
    print("we are returning value")

    return keo_elem

def matelem_pes(ivec, jvec, psi_i, psi_j, x1, x2, x3, qgrid_ind):
    # concatenate points
    x = np.concatenate((x1.reshape(-1,1),x2.reshape(-1,1),x3.reshape(-1,1)), axis=1)
    #qcoords = [x1[qgrid_ind[ipoint][0]],x2[qgrid_ind[ipoint][1]],x3[qgrid_ind[ipoint][2]]]
    PES = poten_h2s_Tyuterev.poten(x)
    psi_i_product = np.multiply(np.multiply(psi_i[:,0], psi_i[:,1]), psi_i[:,2])
    psi_j_product = np.multiply(np.multiply(psi_j[:,0], psi_j[:,1]), psi_j[:,2])

    return np.sum(np.multiply(np.multiply(psi_i_product, psi_j_product), PES))

def hmat(bas_ind,qgrid_ind):
    """calculate full Hamiltonian Matrix"""

    print("number of basis functions = " + str(Nbas))

    """construct the quadrature grid. For now it is direct product Gaussian grid"""
    x1, w1 = hermgauss(Nquad1D_herm)
    x2 = x1
    w2 = w1
    x3, w3 = leggauss(Nquad1D_leg)
    #print(type(w1))
    """print(x3,w3)
    plt.stem(x3,w3)
    plt.show()"""

    """ For later improved version: grid_dp = np.array(np.meshgrid(x3, x2, x1, indexing = 'ij')).T.reshape(-1,3)
                                    weights_dp = np.array(np.meshgrid(w3, w2, w1, indexing = 'ij')).T.reshape(-1,3)"""

    #G = np.zeros((Ngrid,9,9))
    #initialize the KEO


    #print(np.shape(keo_jax.Gmat(icoords))) #need to add here full


    #for ipoint in range(Ngrid):
        #qcoords = [x1[qgrid_ind[ipoint][0]],x2[qgrid_ind[ipoint][1]],x3[qgrid_ind[ipoint][2]]]
        #G = keo_jax.Gmat(qcoords)
        #   print(' '.join(["  %15.8f"%item for item in qcoords]))
        #print('\n'.join([' '.join(["  %15.8f"%item for item in row]) for row in G]))
    #print(np.shape(G))
    #exit()
    #print(qcoords,G)


    print("type of bas_ind")
    print(type(bas_ind))


    keo_jax.init(masses=masses, internal_to_cartesian=internal_to_cartesian)

    # compute strechting basis on the quadrature grid
    _, _, psi_r, dpsi_r = herm(0, ref_coords, Nquad1D_herm, Nquad1D_herm-1, [0.5, 10.0],
                                    poten_h2s_Tyuterev.poten, keo_jax.Gmat,
                                    verbose=False)
    # compute bending basis on the quadrature grid
    _, _, psi_theta, dpsi_theta= legcos(2, ref_coords, Nquad1D_leg, Nquad1D_herm-1, [0, np.pi],
                                poten_h2s_Tyuterev.poten, keo_jax.Gmat,
                                verbose=False)


    #grid_dp = np.array(np.meshgrid(x3, x2, x1, indexing = 'ij')).T.reshape(-1,3)
    #print(type(psi_r))

    hmat = np.zeros((Nbas, Nbas), dtype = float)
    phi_i = np.zeros((Ngrid,3),dtype = float)
    phi_j = np.zeros((Ngrid,3),dtype = float)
    dphi_i = np.zeros((Ngrid,3),dtype = float)
    dphi_j = np.zeros((Ngrid,3),dtype = float)

    """calculate the <psi_i | H | psi_j> integral """
    for i in range(Nbas):

        ivec = [bas_ind[i][0],bas_ind[i][1],bas_ind[i][2]]
        #print(ivec)

        phi_i = psi_r[:,ivec]
        phi_i[:,0] *= np.sqrt(w1[:]) #compact it outside the loop
        phi_i[:,1] *= np.sqrt(w2[:])
        phi_i[:,2] *= np.sqrt(w3[:])
        dphi_i = dpsi_r[:,ivec]
        dphi_i[:,0] *= np.sqrt(w1[:])
        dphi_i[:,1] *= np.sqrt(w2[:])
        dphi_i[:,2] *= np.sqrt(w3[:])

        for j in range(Nbas):
            print("Element: ", str(i), str(j))
            jvec = [bas_ind[j][0],bas_ind[j][1],bas_ind[j][2]]
            phi_j = psi_r[:,jvec]
            phi_j[:,0] *= np.sqrt(w1[:])
            phi_j[:,1] *= np.sqrt(w2[:])
            phi_j[:,2] *= np.sqrt(w3[:])
            dphi_j = dpsi_r[:,jvec]
            dphi_j[:,0] *= np.sqrt(w1[:])
            dphi_j[:,1] *= np.sqrt(w2[:])
            dphi_j[:,2] *= np.sqrt(w3[:])
<<<<<<< HEAD
            f = matelem_keo(ivec, jvec, phi_i, dphi_i, phi_j, dphi_j, x1,x2,x3, qgrid_ind)
=======
            a = matelem_pes(ivec, jvec, phi_i, phi_j, x1,x2,x3, qgrid_ind)
            f = matelem_keo(ivec, jvec, phi_i, dphi_i, phi_j, dphi_j, x1,x2,x3, qgrid_ind)[0]
>>>>>>> 7e0e912a
            jax.ops.index_update(hmat,(i,j),f)


    print(hmat)
    eval, eigvec = np.linalg.eigh(hmat)
    print(eval)
    return hmat


if __name__=="__main__":

    # equilibrium/reference coordinates
    ref_coords = [1.3359007, 1.3359007, 92.265883/180.0*np.pi]
    masses=[31.97207070, 1.00782505, 1.00782505]

    """generate mapping function"""
    b = 2 #basis set pruning parameters

    simpleMap = indexmap(b,'simple',3)
    #bas_ind = np.asarray(simpleMap.gen_map())
    bas_ind = simpleMap.gen_map()
    print(type(simpleMap.gen_map()))

    Nbas = np.size(bas_ind , axis =0)
    #print(bas_ind)
    print(type(bas_ind))
    Nquad1D_herm = 8
    Nquad1D_leg = 8
    grid_type = 'dp'

    """Grid types:
                    'dp': direct product Nquad1D_herm x Nquad1D_herm x Nquad1D_leg
                    'ndp_weights': non-direct product with pruning based on product weights (w_tol)
    """

    w_tol =  1e-15 #threshold value for keeping 3D quadrature product-weights

    """generate 3D quadrature grid (for now direct product, only indices)"""
    qgrid = gridmap(Nquad1D_herm, 'dp', 3, w_tol, Nquad1D_herm, Nquad1D_herm, Nquad1D_leg)
    qgrid_ind = np.asarray(qgrid.gen_map())
    Ngrid = np.size(qgrid_ind , axis =0)
    #print(qgrid_ind)

    init(Nbas, Ngrid, Nquad1D_herm, Nquad1D_leg, ref_coords, masses) #hamiltonian class
    hmat(bas_ind,qgrid_ind)<|MERGE_RESOLUTION|>--- conflicted
+++ resolved
@@ -219,12 +219,9 @@
             dphi_j[:,0] *= np.sqrt(w1[:])
             dphi_j[:,1] *= np.sqrt(w2[:])
             dphi_j[:,2] *= np.sqrt(w3[:])
-<<<<<<< HEAD
             f = matelem_keo(ivec, jvec, phi_i, dphi_i, phi_j, dphi_j, x1,x2,x3, qgrid_ind)
-=======
             a = matelem_pes(ivec, jvec, phi_i, phi_j, x1,x2,x3, qgrid_ind)
             f = matelem_keo(ivec, jvec, phi_i, dphi_i, phi_j, dphi_j, x1,x2,x3, qgrid_ind)[0]
->>>>>>> 7e0e912a
             jax.ops.index_update(hmat,(i,j),f)
 
 
